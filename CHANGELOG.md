--- conflicted
+++ resolved
@@ -9,11 +9,8 @@
 ## [Unreleased] - ReleaseDate
 
 ### Changed
-<<<<<<< HEAD
-- upgrade to embedded-hal 1.0
-=======
+- Updated embedded-hal to 1.0
 - Updated MSRV to Rust 1.62.0.
->>>>>>> 8c9d287a
 
 ## [0.2.0] - 2021-09-23
 
